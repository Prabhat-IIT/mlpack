# This macro adds a command-line executable with the given name.  It assumes
# that the file with main() is in <name>_main.cpp, and produces an output
# program with the name mlpack_<name>.
macro (add_cli_executable name)
if (BUILD_CLI_EXECUTABLES)
  add_executable(mlpack_${name}
    ${name}_main.cpp
  )
  target_link_libraries(mlpack_${name}
    mlpack
    ${COMPILER_SUPPORT_LIBRARIES}
  )
  # Make sure that we set BINDING_TYPE to cli so the command-line program is
  # compiled with the correct int main() call.
  set_target_properties(mlpack_${name} PROPERTIES COMPILE_FLAGS
      -DBINDING_TYPE=BINDING_TYPE_CLI)
  install(TARGETS mlpack_${name} RUNTIME DESTINATION bin)
endif ()
endmacro ()

# Recurse into each method mlpack provides.
set(DIRS
  preprocess
  adaboost
  approx_kfn
  amf
  ann
  cf
  decision_stump
  decision_tree
  det
  emst
  fastmks
  gmm
  hmm
  hoeffding_trees
  kernel_pca
  kmeans
  mean_shift
  lars
  linear_regression
  local_coordinate_coding
  logistic_regression
  lsh
#  mvu
  matrix_completion
  naive_bayes
  nca
  neighbor_search
  nmf
#  lmf
  pca
  perceptron
  quic_svd
  radical
  randomized_svd
  range_search
  rann
<<<<<<< HEAD
#  rmva
=======
>>>>>>> 26e35e9e
  regularized_svd
  softmax_regression
  sparse_autoencoder
  sparse_coding
  nystroem_method
)

foreach(dir ${DIRS})
    add_subdirectory(${dir})
endforeach()

set(MLPACK_SRCS ${MLPACK_SRCS} ${DIR_SRCS} PARENT_SCOPE)
set(MLPACK_PYXS ${MLPACK_PYXS} PARENT_SCOPE)<|MERGE_RESOLUTION|>--- conflicted
+++ resolved
@@ -56,10 +56,7 @@
   randomized_svd
   range_search
   rann
-<<<<<<< HEAD
 #  rmva
-=======
->>>>>>> 26e35e9e
   regularized_svd
   softmax_regression
   sparse_autoencoder
