/**
 * @file mvu_main.cpp
 * @author Ryan Curtin
 *
 * Executable for MVU.
 *
 * Note: this implementation of MVU does not work.  See #189.
 */
#include <mlpack/core.hpp>
#include "mvu.hpp"

PROGRAM_INFO("Maximum Variance Unfolding (MVU)", "This program implements "
    "Maximum Variance Unfolding, a nonlinear dimensionality reduction "
    "technique.  The method minimizes dimensionality by unfolding a manifold "
    "such that the distances to the nearest neighbors of each point are held "
    "constant.");

PARAM_STRING_IN_REQ("input_file", "Filename of input dataset.", "i");
PARAM_INT_IN_REQ("new_dim", "New dimensionality of dataset.", "d");

<<<<<<< HEAD
PARAM_STRING_OUT("output_file", "Filename to save unfolded dataset to.", "o");
PARAM_INT_IN("num_neighbors", "Number of nearest neighbors to consider while "
=======
PARAM_STRING("output_file", "Filename to save unfolded dataset to.", "o", "");
PARAM_INT("num_neighbors", "Number of nearest neighbors to consider while "
>>>>>>> e434aee1
    "unfolding.", "k", 5);

using namespace mlpack;
using namespace mlpack::mvu;
using namespace mlpack::math;
using namespace arma;
using namespace std;

int main(int argc, char **argv)
{
  // Read from command line.
  CLI::ParseCommandLine(argc, argv);
  const string inputFile = CLI::GetParam<string>("input_file");
  const string outputFile = CLI::GetParam<string>("output_file");
  const int newDim = CLI::GetParam<int>("new_dim");
  const int numNeighbors = CLI::GetParam<int>("num_neighbors");

  if (CLI::HasParam("output_file"))
    Log::Warn << "--output_file (-o) is not specified; no results will be "
        << "saved!" << endl;

  RandomSeed(time(NULL));

  // Load input dataset.
  mat data;
  data::Load(inputFile, data, true);

  // Verify that the requested dimensionality is valid.
  if (newDim <= 0 || newDim > (int) data.n_rows)
  {
    Log::Fatal << "Invalid new dimensionality (" << newDim << ").  Must be "
      << "between 1 and the input dataset dimensionality (" << data.n_rows
      << ")." << std::endl;
  }

  // Verify that the number of neighbors is valid.
  if (numNeighbors <= 0 || numNeighbors > (int) data.n_cols)
  {
    Log::Fatal << "Invalid number of neighbors (" << numNeighbors << ").  Must "
        << "be between 1 and the number of points in the input dataset ("
        << data.n_cols << ")." << std::endl;
  }

  // Now run MVU.
  MVU mvu(data);

  mat output;
  mvu.Unfold(newDim, numNeighbors, output);

  // Save results to file.
<<<<<<< HEAD
  const string outputFile = CLI::GetParam<string>("output_file");
  if (outputFile != "")
=======
  if (CLI::HasParam("output_file"))
>>>>>>> e434aee1
    data::Save(outputFile, output, true);
}<|MERGE_RESOLUTION|>--- conflicted
+++ resolved
@@ -18,13 +18,8 @@
 PARAM_STRING_IN_REQ("input_file", "Filename of input dataset.", "i");
 PARAM_INT_IN_REQ("new_dim", "New dimensionality of dataset.", "d");
 
-<<<<<<< HEAD
 PARAM_STRING_OUT("output_file", "Filename to save unfolded dataset to.", "o");
 PARAM_INT_IN("num_neighbors", "Number of nearest neighbors to consider while "
-=======
-PARAM_STRING("output_file", "Filename to save unfolded dataset to.", "o", "");
-PARAM_INT("num_neighbors", "Number of nearest neighbors to consider while "
->>>>>>> e434aee1
     "unfolding.", "k", 5);
 
 using namespace mlpack;
@@ -75,11 +70,6 @@
   mvu.Unfold(newDim, numNeighbors, output);
 
   // Save results to file.
-<<<<<<< HEAD
-  const string outputFile = CLI::GetParam<string>("output_file");
-  if (outputFile != "")
-=======
   if (CLI::HasParam("output_file"))
->>>>>>> e434aee1
     data::Save(outputFile, output, true);
 }